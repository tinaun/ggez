--- conflicted
+++ resolved
@@ -1,13 +1,8 @@
 //! Provides an interface to output sound to the user's speakers.
 //!
 //! It consists of two main types: [`SoundData`](struct.SoundData.html)
-<<<<<<< HEAD
-//! is just raw sound data, and a [`Source`](struct.Source.html) is a 
-//! `SoundData` connected to a particular sound channel.
-=======
 //! is just an array of raw sound data, and a [`Source`](struct.Source.html) is a
 //! `SoundData` connected to a particular sound channel able to be played.
->>>>>>> d455fd1e
 
 use std::fmt;
 use std::io;
@@ -37,13 +32,8 @@
 /// A struct that contains all information for tracking sound info.
 ///
 /// You generally don't have to create this yourself, it will be part
-<<<<<<< HEAD
-/// of your [`Context`](../struct.Context.html#structfield.audio_context) object.
-pub struct AudioContext {
-=======
 /// of your `Context` object.
 pub struct RodioAudioContext {
->>>>>>> d455fd1e
     device: rodio::Device,
 }
 
@@ -89,11 +79,7 @@
 pub struct SoundData(Arc<[u8]>);
 
 impl SoundData {
-<<<<<<< HEAD
-    /// Create a new `SoundData` from the file at the given path.
-=======
     /// Load the file at the given path and create a new `SoundData` from it.
->>>>>>> d455fd1e
     pub fn new<P: AsRef<path::Path>>(context: &mut Context, path: P) -> GameResult<Self> {
         let path = path.as_ref();
         let file = &mut filesystem::open(context, path)?;
@@ -105,11 +91,7 @@
         SoundData(Arc::from(data))
     }
 
-<<<<<<< HEAD
-    /// Creates a `SoundData` from any Read object; this involves
-=======
     /// Creates a `SoundData` from any `Read` object; this involves
->>>>>>> d455fd1e
     /// copying it into a buffer.
     pub fn from_read<R>(reader: &mut R) -> GameResult<Self>
     where
@@ -193,10 +175,6 @@
         })
     }
 
-<<<<<<< HEAD
-    /// Plays the `Source`.
-    pub fn play(&self) -> GameResult<()> {
-=======
     /// Plays the `Source`; restarts the sound if currently playing.
     #[inline(always)]
     pub fn play(&mut self) -> GameResult {
@@ -206,7 +184,6 @@
 
     /// Plays the `Source`; waits until done if the sound is currently playing.
     pub fn play_later(&self) -> GameResult {
->>>>>>> d455fd1e
         // Creating a new Decoder each time seems a little messy,
         // since it may do checking and data-type detection that is
         // redundant, but it's not super expensive.
